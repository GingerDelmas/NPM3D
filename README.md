# NPM3D

**Article**

*Semantic point cloud interpretation based on optimal neighborhoods, relevant features and efficient classifiers*

by Martin Weinmann, Boris Jutzi, Stefan Hinz, Clément Mallet

**Students**

Ginger Delmas & Jeffery Durand

<<<<<<< HEAD
**RENDEZ-VOUS**

- Mardi 17 Mars après-midi
- Samedi 21 Mars après-midi
- Lundi 30 Mars

**Datasets à checker**
=======
**Datasets**
>>>>>>> 4af3b3c4

- OK [outdoor] : Semantic3D : http://semantic3d.net/
- OK [indoors] : SceneNet RGBD : https://robotvault.bitbucket.io/scenenet-rgbd.html -> https://github.com/jmccormac/pySceneNetRGBD pour récupérer les labels sémantiques de NYUv2
- OK [in & out door] : S3DIS : http://buildingparser.stanford.edu/dataset.html
- SemanticKITTI [outdoor] : http://semantic-kitti.org/
- Paris-Lille-3D [outdoor] : http://npm3d.fr/paris-lille-3d
- Oakland 3D [outdoor] : https://www.cs.cmu.edu/~vmr/datasets/oakland_3d/cvpr09/doc/
- NYU [indoor] : https://cs.nyu.edu/~silberman/datasets/nyu_depth_v2.html<|MERGE_RESOLUTION|>--- conflicted
+++ resolved
@@ -10,17 +10,7 @@
 
 Ginger Delmas & Jeffery Durand
 
-<<<<<<< HEAD
-**RENDEZ-VOUS**
-
-- Mardi 17 Mars après-midi
-- Samedi 21 Mars après-midi
-- Lundi 30 Mars
-
-**Datasets à checker**
-=======
 **Datasets**
->>>>>>> 4af3b3c4
 
 - OK [outdoor] : Semantic3D : http://semantic3d.net/
 - OK [indoors] : SceneNet RGBD : https://robotvault.bitbucket.io/scenenet-rgbd.html -> https://github.com/jmccormac/pySceneNetRGBD pour récupérer les labels sémantiques de NYUv2
